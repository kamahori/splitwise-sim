import logging

from dataclasses import dataclass, field
from enum import IntEnum

from metrics import TaskMetrics, TaskSLO
from node import Node
from simulator import clock, schedule_event, cancel_event, reschedule_event


class TaskType(IntEnum):
    COMPUTE = 0
    PROMPT = 1
    TOKEN = 2,
    ATTENTION = 3,
    EXPERT = 4,
    MOE = 5


@dataclass(kw_only=True)
class Task(Node):
    """
    Tasks are computation nodes in the Request DAG.
    Tasks execute on Instances.

    Tasks are the computational counterparts of Flows.
    """
    task_type: TaskType
    batch_size: int = 1
    duration: float = 0.
    remaining_duration: float = 0.
    cleanup_memory: bool = True
    metrics: TaskMetrics = field(default_factory=TaskMetrics)
    slo: TaskSLO = field(default_factory=TaskSLO)
    executor: 'Executor' = None
    instances = []
    _instance = None

    def __hash__(self):
        return hash(self.node_id)

    @property
    def instance(self):
        return self._instance

    @instance.setter
    def instance(self, instance):
        if instance is self._instance:
            return
        self._instance = instance
        if instance is not None:
            self.instances.append(instance)

    @property
    def memory(self):
        return 0

    @classmethod
    def from_type(cls, task_type, **kwargs):
        if task_type == TaskType.COMPUTE:
            return ComputeTask(**kwargs)
        elif task_type == TaskType.PROMPT:
            return PromptTask(**kwargs)
        elif task_type == TaskType.TOKEN:
            return TokenTask(**kwargs)
        elif task_type == TaskType.ATTENTION:
            return AttentionTask(**kwargs)
        elif task_type == TaskType.EXPERT:
            return ExpertTask(**kwargs)
        else:
            raise ValueError(f"Invalid TaskType {task_type}")


@dataclass(kw_only=True)
class ComputeTask(Task):
    """
    Compute tasks represent arbitrary computation.
    """
    task_type: TaskType = TaskType.COMPUTE

    def __hash__(self):
        return hash(self.node_id)

    @property
    def memory(self):
        return 0


@dataclass(kw_only=True)
class PromptTask(Task):
    """
    Prompt tasks are the prompt (prefill) computation in a generative LLM.
    They are typically the root task in a GenerativeLLMRequest.
    """
    prompt_size: int
    tokens_per_iteration: int = 0
    processing_tokens: int = 0
    processed_tokens: int = 0
    generating_tokens: int = 0
    generated_tokens: int = 0
    task_type: TaskType = TaskType.PROMPT
    cleanup_memory: bool = False

    def __post_init__(self):
        self.tokens_per_iteration = self.prompt_size

    def __hash__(self):
        return hash(self.node_id)

    @property
    def memory(self):
        num_tokens = self.prompt_size + 1
        return self.request.estimate_kv_cache_size(num_tokens=num_tokens,
                                                   model=self.instance.model)

    def max_memory(self, instance):
        num_tokens = self.prompt_size + 1
        return self.request.estimate_kv_cache_size(num_tokens=num_tokens,
                                                   model=instance.model)

    def run(self):
        super().run()

        # manage memory
        self.instance.alloc_memory(self.request, self.memory)
        self.request.memory += self.memory

    def complete_iteration(self):
        # tokens processing
        # TODO: finer-grained memory management
        self.processed_tokens += self.processing_tokens
        self.request.processed_tokens += self.processing_tokens
        self.generated_tokens += self.generating_tokens
        self.request.generated_tokens += self.generating_tokens
        self.processing_tokens = 0
        self.generating_tokens = 0

    def is_complete(self):
        return self.generated_tokens == 1

    def complete(self):
        super().complete()

        # update scheduler bookkeeping
        self.instance.sched_pending_tokens -= self.prompt_size

        # update the TTFT
        self.request.metrics.prompt_end_timestamp = clock()
        self.request.metrics.TTFT = clock() - \
                                self.request.metrics.router_arrival_timestamp

        # ensure that we processed and generated all tokens
        assert self.processed_tokens == self.prompt_size
        assert self.request.processed_tokens == self.request.prompt_size
        assert self.generated_tokens == 1

        # manage memory
        if self.cleanup_memory:
            self.instance.free_memory(self.request, self.request.memory)
            self.request.memory = 0


@dataclass(kw_only=True)
class TokenTask(Task):
    """
    Token tasks represent the token (decode) phase in a generative LLM.
    """
    token_size: int
    tokens_per_iteration: int = 1
    processing_tokens: int = 0
    processed_tokens: int = 0
    generating_tokens: int = 0
    generated_tokens: int = 0
    task_type: TaskType = TaskType.TOKEN

    def __hash__(self):
        return hash(self.node_id)

    @property
    def memory(self):
        num_tokens = self.token_size
        return self.request.estimate_kv_cache_size(num_tokens=num_tokens,
                                                   model=self.instance.model)

    def max_memory(self, instance):
        num_tokens = self.token_size
        return self.request.estimate_kv_cache_size(num_tokens=num_tokens,
                                                   model=instance.model)

    def run(self):
        super().run()

        # manage memory
        self.instance.alloc_memory(self.request, self.memory)
        self.request.memory += self.memory

    def complete_iteration(self):
        # tokens processing
        self.processed_tokens += self.processing_tokens
        self.request.processed_tokens += self.processing_tokens
        self.generated_tokens += self.generating_tokens
        self.request.generated_tokens += self.generating_tokens
        self.processing_tokens = 0
        self.generating_tokens = 0

    def is_complete(self):
        return self.generated_tokens == self.token_size

    def complete(self):
        super().complete()

        # update scheduler bookkeeping
        self.instance.sched_pending_tokens -= 1

        # ensure that we generated all tokens
        assert self.processed_tokens == self.token_size
        assert self.generated_tokens == self.token_size
        assert self.request.generated_tokens == self.request.token_size
        assert self.request.processed_tokens == self.request.prompt_size + \
                                                self.request.token_size - 1

        # manage memory
        if self.cleanup_memory:
            self.instance.free_memory(self.request, self.request.memory)
            self.request.memory = 0


@dataclass(kw_only=True)
class AttentionTask(Task):
    """
    Attention task represents the attention phase in a mixture of experts model layer.
    """
    layer_id: int
    token_size: int
    tokens_per_iteration: int = 1
    current_layer: int = 0
<<<<<<< HEAD
    processing_tokens: int = 0
    processed_tokens: int = 0
    generating_tokens: int = 0
    generated_tokens: int = 0
=======
    num_tokens: int = 0
>>>>>>> 9a05f499
    task_type: TaskType = TaskType.ATTENTION

    def __hash__(self):
        return hash(self.node_id)

    @property
    def memory(self):
        return self.request.estimate_kv_cache_size(num_tokens=self.num_tokens,
                                                   model=self.instance.model)

    def max_memory(self, instance):
        return self.request.estimate_kv_cache_size(num_tokens=self.num_tokens,
                                                   model=instance.model)

    def run(self):
        super().run() # might need to change this since it logs prompt_start_timestamp
        self.instance.alloc_memory(self.request, self.memory)
        self.request.memory += self.memory

    def complete(self):
        super().complete()
        self.instance.sched_pending_tokens -= self.num_tokens
        if self.cleanup_memory:
            self.instance.free_memory(self.request, self.request.memory)
            self.request.memory = 0


@dataclass(kw_only=True)
class ExpertTask(Task):
    """
    Expert task represents the sparse expert phase in a mixture of experts model layer.
    """
    current_layer: int = 0
    num_tokens: int = 0
    task_type: TaskType = TaskType.EXPERT

    def __hash__(self):
        return hash(self.node_id)

    @property
    def memory(self):
        return self.num_tokens * self.instance.model.hidden_size * self.instance.model.size.dtype_size

    def max_memory(self, instance):
        return self.num_tokens * instance.model.hidden_size * instance.model.size.dtype_size

    def run(self):
        super().run() # might need to change this since it logs prompt_start_timestamp
        self.instance.alloc_memory(self.request, self.memory)
        self.request.memory += self.memory

    def complete(self):
        super().complete()
        self.instance.sched_pending_tokens -= self.num_tokens
        if self.cleanup_memory:
            self.instance.free_memory(self.request, self.request.memory)
            self.request.memory = 0


@dataclass(kw_only=True)
class MoETask(Task):
    """
    MoE task represents a MoE token generation task.
    Each iteration generates a new token.
    """
<<<<<<< HEAD
    layer_id: int
    token_size: int
    tokens_per_iteration: int = 1
    current_layer: int = 0
=======
    prompt_size: int = 0
    token_size: int = 0
>>>>>>> 9a05f499
    processing_tokens: int = 0
    processed_tokens: int = 0
    generating_tokens: int = 0
    generated_tokens: int = 0
<<<<<<< HEAD
    expert_id: int = 0
    task_type: TaskType = TaskType.EXPERT
=======
    task_type = TaskType.MOE
>>>>>>> 9a05f499

    def __hash__(self):
        return hash(self.node_id)

    @property
    def memory(self):
        num_tokens = self.prompt_size + self.token_size
        kv = self.request.estimate_kv_cache_size(num_tokens=num_tokens,
                                                 model=self.instance.model)
        act = self.instance.model.hidden_size * self.instance.model.size.dtype_size
        prompt_phase = self.prompt_size * act
        token_phase = self.instance.model.top_k_experts * act
        return kv + max(prompt_phase, token_phase)

    def max_memory(self, instance):
        num_tokens = self.prompt_size + self.token_size
        kv = self.request.estimate_kv_cache_size(num_tokens=num_tokens,
                                                 model=instance.model)
        act = instance.model.hidden_size * instance.model.size.dtype_size
        prompt_phase = self.prompt_size * act
        token_phase = instance.model.top_k_experts * act
        return kv + max(prompt_phase, token_phase)

    def run(self):
        super().run()
        self.instance.alloc_memory(self.request, self.memory)
        self.request.memory += self.memory
        
    def complete_iteration(self):
        self.processed_tokens += self.processing_tokens
        self.request.processed_tokens += self.processing_tokens
        self.generated_tokens += self.generating_tokens
        self.request.generated_tokens += self.generating_tokens
        self.processing_tokens = 0
        self.generating_tokens = 0
        
    def is_complete(self):
        return self.generated_tokens == self.token_size

    def complete(self):
        super().complete()
        self.instance.sched_pending_tokens -= 1 # might need to change this

        if self.cleanup_memory:
            self.instance.free_memory(self.request, self.request.memory)
            self.request.memory = 0


if __name__ == "__main__":
    pass<|MERGE_RESOLUTION|>--- conflicted
+++ resolved
@@ -234,98 +234,82 @@
     token_size: int
     tokens_per_iteration: int = 1
     current_layer: int = 0
-<<<<<<< HEAD
+    num_tokens: int = 0
+    task_type: TaskType = TaskType.ATTENTION
+
+    def __hash__(self):
+        return hash(self.node_id)
+
+    @property
+    def memory(self):
+        return self.request.estimate_kv_cache_size(num_tokens=self.num_tokens,
+                                                   model=self.instance.model)
+
+    def max_memory(self, instance):
+        return self.request.estimate_kv_cache_size(num_tokens=self.num_tokens,
+                                                   model=instance.model)
+
+    def run(self):
+        super().run() # might need to change this since it logs prompt_start_timestamp
+        self.instance.alloc_memory(self.request, self.memory)
+        self.request.memory += self.memory
+
+    def complete(self):
+        super().complete()
+        self.instance.sched_pending_tokens -= self.num_tokens
+        if self.cleanup_memory:
+            self.instance.free_memory(self.request, self.request.memory)
+            self.request.memory = 0
+
+
+@dataclass(kw_only=True)
+class ExpertTask(Task):
+    """
+    Expert task represents the sparse expert phase in a mixture of experts model layer.
+    """
+    current_layer: int = 0
+    num_tokens: int = 0
+    task_type: TaskType = TaskType.EXPERT
+
+    def __hash__(self):
+        return hash(self.node_id)
+
+    @property
+    def memory(self):
+        return self.num_tokens * self.instance.model.hidden_size * self.instance.model.size.dtype_size
+
+    def max_memory(self, instance):
+        return self.num_tokens * instance.model.hidden_size * instance.model.size.dtype_size
+
+    def run(self):
+        super().run() # might need to change this since it logs prompt_start_timestamp
+        self.instance.alloc_memory(self.request, self.memory)
+        self.request.memory += self.memory
+
+    def complete(self):
+        super().complete()
+        self.instance.sched_pending_tokens -= self.num_tokens
+        if self.cleanup_memory:
+            self.instance.free_memory(self.request, self.request.memory)
+            self.request.memory = 0
+
+
+@dataclass(kw_only=True)
+class MoETask(Task):
+    """
+    MoE task represents a MoE token generation task.
+    Each iteration generates a new token.
+    """
+    
+    tokens_per_iteration: int = 1
+    current_layer: int = 0
+    prompt_size: int = 0
+    token_size: int = 0
     processing_tokens: int = 0
     processed_tokens: int = 0
     generating_tokens: int = 0
     generated_tokens: int = 0
-=======
-    num_tokens: int = 0
->>>>>>> 9a05f499
-    task_type: TaskType = TaskType.ATTENTION
-
-    def __hash__(self):
-        return hash(self.node_id)
-
-    @property
-    def memory(self):
-        return self.request.estimate_kv_cache_size(num_tokens=self.num_tokens,
-                                                   model=self.instance.model)
-
-    def max_memory(self, instance):
-        return self.request.estimate_kv_cache_size(num_tokens=self.num_tokens,
-                                                   model=instance.model)
-
-    def run(self):
-        super().run() # might need to change this since it logs prompt_start_timestamp
-        self.instance.alloc_memory(self.request, self.memory)
-        self.request.memory += self.memory
-
-    def complete(self):
-        super().complete()
-        self.instance.sched_pending_tokens -= self.num_tokens
-        if self.cleanup_memory:
-            self.instance.free_memory(self.request, self.request.memory)
-            self.request.memory = 0
-
-
-@dataclass(kw_only=True)
-class ExpertTask(Task):
-    """
-    Expert task represents the sparse expert phase in a mixture of experts model layer.
-    """
-    current_layer: int = 0
-    num_tokens: int = 0
-    task_type: TaskType = TaskType.EXPERT
-
-    def __hash__(self):
-        return hash(self.node_id)
-
-    @property
-    def memory(self):
-        return self.num_tokens * self.instance.model.hidden_size * self.instance.model.size.dtype_size
-
-    def max_memory(self, instance):
-        return self.num_tokens * instance.model.hidden_size * instance.model.size.dtype_size
-
-    def run(self):
-        super().run() # might need to change this since it logs prompt_start_timestamp
-        self.instance.alloc_memory(self.request, self.memory)
-        self.request.memory += self.memory
-
-    def complete(self):
-        super().complete()
-        self.instance.sched_pending_tokens -= self.num_tokens
-        if self.cleanup_memory:
-            self.instance.free_memory(self.request, self.request.memory)
-            self.request.memory = 0
-
-
-@dataclass(kw_only=True)
-class MoETask(Task):
-    """
-    MoE task represents a MoE token generation task.
-    Each iteration generates a new token.
-    """
-<<<<<<< HEAD
-    layer_id: int
-    token_size: int
-    tokens_per_iteration: int = 1
-    current_layer: int = 0
-=======
-    prompt_size: int = 0
-    token_size: int = 0
->>>>>>> 9a05f499
-    processing_tokens: int = 0
-    processed_tokens: int = 0
-    generating_tokens: int = 0
-    generated_tokens: int = 0
-<<<<<<< HEAD
-    expert_id: int = 0
-    task_type: TaskType = TaskType.EXPERT
-=======
     task_type = TaskType.MOE
->>>>>>> 9a05f499
 
     def __hash__(self):
         return hash(self.node_id)
