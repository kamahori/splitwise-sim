--- conflicted
+++ resolved
@@ -229,14 +229,10 @@
     """
     Attention tasks represent the attention phase in a mixture of experts model.
     """
-<<<<<<< HEAD
     layer_id: int
     token_size: int
     tokens_per_iteration: int = 1
-=======
     current_layer: int = 0
-    tokens_per_iteration: int = 0
->>>>>>> cacbcc46
     processing_tokens: int = 0
     processed_tokens: int = 0
     generating_tokens: int = 0
@@ -300,14 +296,10 @@
     """
     Expert tasks represent the sparse expert phase in a mixture of experts model.
     """
-<<<<<<< HEAD
     layer_id: int
     token_size: int
     tokens_per_iteration: int = 1
-=======
     current_layer: int = 0
-    tokens_per_iteration: int = 0
->>>>>>> cacbcc46
     processing_tokens: int = 0
     processed_tokens: int = 0
     generating_tokens: int = 0
